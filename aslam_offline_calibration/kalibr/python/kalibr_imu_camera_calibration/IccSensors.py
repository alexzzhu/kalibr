--- conflicted
+++ resolved
@@ -62,16 +62,8 @@
         multithreading = not (showCorners or showReproj or showOneStep)
 
         self.targetObservations = kc.extractCornersFromDataset(self.dataset, self.detector, multithreading=multithreading)
-<<<<<<< HEAD
-
         #an estimate of the gravity in the world coordinate frame  
         self.gravity_w = np.array([9.80655, 0., 0.])
-=======
-        
-        #an estimate of the gravity in the world coordinate frame  
-        self.gravity_w = np.array([9.80655, 0., 0.])
-        
->>>>>>> f4af670f
     def setupCalibrationTarget(self, targetConfig, showExtraction=False, showReproj=False, imageStepping=False):
         
         #load the calibration target configuration
