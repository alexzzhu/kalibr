--- conflicted
+++ resolved
@@ -1,430 +1,426 @@
-#include <aslam/backend/Optimizer2.hpp>
-// std::partial_sum
-#include <numeric>
-#include <aslam/backend/ErrorTerm.hpp>
-// M.inverse()
-#include <Eigen/Dense>
-#include <sm/eigen/assert_macros.hpp>
-#include <sparse_block_matrix/linear_solver_dense.h>
-#include <sparse_block_matrix/linear_solver_cholmod.h>
-#ifndef QRSOLVER_DISABLED
-#include <sparse_block_matrix/linear_solver_spqr.h>
-#include <aslam/backend/SparseQrLinearSystemSolver.hpp>
-#endif
-#include <aslam/backend/sparse_matrix_functions.hpp>
-#include <aslam/backend/BlockCholeskyLinearSystemSolver.hpp>
-#include <aslam/backend/SparseCholeskyLinearSystemSolver.hpp>
-#include <aslam/backend/DenseQrLinearSystemSolver.hpp>
-#include <sm/PropertyTree.hpp>
-
-
-namespace aslam {
-    namespace backend {
-
-
-        Optimizer2::Optimizer2(const Options& options) :
-            _options(options)
-        {
-            initializeLinearSolver();
-            initializeTrustRegionPolicy();
-        }
-
-        Optimizer2::Optimizer2(const sm::PropertyTree& config, boost::shared_ptr<LinearSystemSolver> linearSystemSolver, boost::shared_ptr<TrustRegionPolicy> trustRegionPolicy) {
-          Options options;
-          options.convergenceDeltaJ = config.getDouble("convergenceDeltaJ", options.convergenceDeltaJ);
-          options.convergenceDeltaX = config.getDouble("convergenceDeltaX", options.convergenceDeltaX);
-          options.maxIterations = config.getInt("maxIterations", options.maxIterations);
-          options.doSchurComplement = config.getBool("doSchurComplement", options.doSchurComplement);
-          options.verbose = config.getBool("verbose", options.verbose);
-          options.linearSolverMaximumFails = config.getInt("linearSolverMaximumFails", options.linearSolverMaximumFails);
-          options.nThreads = config.getInt("nThreads", options.nThreads);
-          options.linearSystemSolver = linearSystemSolver;
-          options.trustRegionPolicy = trustRegionPolicy;
-          _options = options;
-          initializeLinearSolver();
-          initializeTrustRegionPolicy();
-          // USING C++11 would allow to do constructor delegation and more elegant code, i.e., directly call the upper constructor
-        }
-
-        Optimizer2::~Optimizer2()
-        {
-        }
-
-
-        /// \brief Set up to work on the optimization problem.
-        void Optimizer2::setProblem(boost::shared_ptr<OptimizationProblemBase> problem)
-        {
-            _problem = problem;
-        }
-
-        void Optimizer2::initializeTrustRegionPolicy()
-        {
-          if( !_options.trustRegionPolicy ) {
-            _options.verbose && std::cout << "No trust region policy set in the options. Defaulting to levenberg_marquardt\n";
-            _trustRegionPolicy.reset( new LevenbergMarquardtTrustRegionPolicy() );
-          } else {
-            _trustRegionPolicy = _options.trustRegionPolicy;
-          }
-
-
-          // \todo remove this check when the sparse qr solver supports an augmented diagonal
-          if(_solver->name() == "sparse_qr" && _trustRegionPolicy->name() == "levenberg_marquardt") {
-            _options.verbose && std::cout << "The sparse_qr solver is not compatible with levenberg_marquardt. Changing to the dog_leg trust region policy\n";
-            _trustRegionPolicy.reset( new DogLegTrustRegionPolicy() );
-          }
-
-          _options.verbose && std::cout << "Using the " << _trustRegionPolicy->name() << " trust region policy\n";
-
-        }
-
-
-        void Optimizer2::initializeLinearSolver()
-        {
-          if( ! _options.linearSystemSolver ) {
-            _options.verbose && std::cout << "No linear system solver set in the options. Defaulting to the sparse_cholesky solver\n";
-            _solver.reset(new SparseCholeskyLinearSystemSolver());
-          } else {
-            _solver = _options.linearSystemSolver;
-          }
-
-          _options.verbose && std::cout << "Using the " << _solver->name() << " linear system solver\n";
-        }
-
-        /// \brief initialize the optimizer to run on an optimization problem.
-        ///        This should be called before calling optimize()
-        void Optimizer2::initialize()
-        {
-          initializeLinearSolver();
-          initializeTrustRegionPolicy();
-
-          SM_ASSERT_FALSE(Exception, _problem.get() == NULL, "No optimization problem has been set");
-            _options.verbose && std::cout << "Initializing\n";
-            Timer init("Optimizer2: Initialize Total");
-            _designVariables.clear();
-            _designVariables.reserve(_problem->numDesignVariables());
-            _errorTerms.clear();
-            _errorTerms.reserve(_problem->numErrorTerms());
-            Timer initDv("Optimizer2: Initialize---Design Variables");
-            // Run through all design variables adding active ones to an active list.
-            // std::cout << "dvloop 1\n";
-            for (size_t i = 0; i < _problem->numDesignVariables(); ++i) {
-                DesignVariable* dv = _problem->designVariable(i);
-                if (dv->isActive())
-                    _designVariables.push_back(dv);
-            }
-            SM_ASSERT_FALSE(Exception, _designVariables.empty(), "It is illegal to run the optimizer with all marginalized design variables.");
-            // Assign block indices to the design variables.
-            // "blocks" will hold the structure of the left-hand-side of Gauss-Newton
-            int columnBase = 0;
-            // std::cout << "dvloop 2\n";
-            for (size_t i = 0; i < _designVariables.size(); ++i) {
-                _designVariables[i]->setBlockIndex(i);
-                _designVariables[i]->setColumnBase(columnBase);
-                columnBase += _designVariables[i]->minimalDimensions();
-            }
-            initDv.stop();
-            Timer initEt("Optimizer2: Initialize---Error Terms");
-            // Get all of the error terms that work on these design variables.
-            int dim = 0;
-            // std::cout << "eloop 1\n";
-            for (unsigned i = 0; i < _problem->numErrorTerms(); ++i) {
-                ErrorTerm* e = _problem->errorTerm(i);
-                _errorTerms.push_back(e);
-                e->setRowBase(dim);
-                dim += e->dimension();
-            }
-            initEt.stop();
-            SM_ASSERT_FALSE(Exception, _errorTerms.empty(), "It is illegal to run the optimizer with no error terms.");
-            Timer initMx("Optimizer2: Initialize---Matrices");
-            // Set up the block matrix structure.
-            // std::cout << "init structure\n";
-            //      initializeLinearSolver();
-            _solver->initMatrixStructure(_designVariables, _errorTerms, _trustRegionPolicy->requiresAugmentedDiagonal());
-            initMx.stop();
-            _options.verbose && std::cout << "Optimization problem initialized with " << _designVariables.size() << " design variables and " << _errorTerms.size() << " error terms\n";
-            // \todo Say how big the problem is.
-            _options.verbose && std::cout << "The Jacobian matrix is " << dim << " x " << columnBase << std::endl;
-
-
-            // \todo initialize the trust region stuff.
-
-        }
-
-
-        /*
-        // returns true of stop!
-        bool Optimizer2::evaluateStoppingCriterion(int iterations)
-        {
-
-        // as we have analytic Jacobians we can assume the precision to be:
-        double epsilon = std::numeric_limits<double>::epsilon();
-
-        double x_norm = ...;
-
-        // the gradient: is simply the right hand side of GN:
-        double grad_norm = _rhs.norm();
-        double abs_J = fabs(_J);
-
-        // the first condition:
-        bool crit1 = grad_norm < sqrt(epsilon) * (1 + abs_J);
-
-        bool crit2 = _dx.norm() < sqrt(epsilon) * (1 + x_norm);
-
-        bool crit3 = fabs(_J - _p_J) < epsilon * (1 + abs_J);
-
-        bool crit4 = iterations < _options.maxIterations;
-
-        return (crit1 && crit2 && crit3) || crit4;
-
-        }*/
-
-
-
-        SolutionReturnValue Optimizer2::optimize()
-        {
-            Timer timeErr("Optimizer2: evaluate error", true);
-            Timer timeSchur("Optimizer2: Schur complement", true);
-            Timer timeBackSub("Optimizer2: Back substitution", true);
-            Timer timeSolve("Optimizer2: Build and solve linear system", true);
-            // Select the design variables and (eventually) the error terms involved in the optimization.
-            initialize();
-            SolutionReturnValue srv;
-<<<<<<< HEAD
-            _p_J = -1.0;
-=======
-            _p_J = 0.0;
->>>>>>> 10351cc9
-
-            //std::cout << "Evaluate error for the first time\n";
-            // This sets _J
-            timeErr.start();
-            evaluateError(true);
-            timeErr.stop();
-            _p_J = _J;
-            srv.JStart = _p_J;
-            // *** while not done
-            _options.verbose && std::cout << "[" << srv.iterations << ".0]: J: " << _J << std::endl;
-            // Set up the estimation problem.
-            double deltaX = _options.convergenceDeltaX + 1.0;
-            double deltaJ = _options.convergenceDeltaJ + 1.0;
-            bool previousIterationFailed = false;
-            bool linearSolverFailure = false;
-
-            SM_ASSERT_TRUE(Exception, _solver.get() != NULL, "The solver is null");
-            _trustRegionPolicy->setSolver(_solver);
-            _trustRegionPolicy->optimizationStarting(_J);
-
-            issueCallback(callback::Occasion::OPTIMIZATION_INITIALIZED);
-
-            // Loop until convergence
-            while (srv.iterations <  _options.maxIterations &&
-                   srv.failedIterations < _options.maxIterations &&
-                   ((deltaX > _options.convergenceDeltaX &&
-                     fabs(deltaJ) > _options.convergenceDeltaJ) ||
-                    linearSolverFailure)) {
-
-                timeSolve.start();
-                bool solutionSuccess = _trustRegionPolicy->solveSystem(_J, previousIterationFailed, _options.nThreads, _dx);
-                timeSolve.stop();
-                issueCallback(callback::Occasion::LINEAR_SYSTEM_SOLVED);
-
-                if (!solutionSuccess) {
-                    _options.verbose && std::cout << "[WARNING] System solution failed\n";
-                    previousIterationFailed = true;
-                    linearSolverFailure = true;
-                    srv.failedIterations++;
-                } else {
-                    /// Apply the state update. _A, _b, _dx, and _H are passed in implicitly.
-                    timeBackSub.start();
-                    deltaX = applyStateUpdate();
-                    timeBackSub.stop();
-                    issueCallback(callback::Occasion::DESIGN_VARIABLES_UPDATED);
-                    // This sets _J
-                    timeErr.start();
-                    evaluateError(true);
-                    timeErr.stop();
-                    deltaJ = _p_J - _J;
-                    // This was a regression.
-                    if( _trustRegionPolicy->revertOnFailure() )
-                    {
-                        if(deltaJ < 0.0)
-                        {
-                            _options.verbose && std::cout << "Last step was a regression. Reverting\n";
-                            revertLastStateUpdate();
-                            srv.failedIterations++;
-                            previousIterationFailed = true;
-                        }
-                        else
-                        {
-                            _p_J = _J;
-                            previousIterationFailed = false;
-                        }
-                    }
-                    else
-                    {
-                        _p_J = _J;
-                    }
-                    srv.iterations++;
-
-                    _options.verbose && std::cout << "[" << srv.iterations << "]: J: " << _J << ", dJ: " << deltaJ << ", deltaX: " << deltaX << ", ";
-                    _options.verbose && _trustRegionPolicy->printState(std::cout);
-                    _options.verbose && std::cout << std::endl;
-                } // if the linear solver failed / else
-            }
-
-            srv.JFinal = _p_J;
-            srv.dXFinal = deltaX;
-            srv.dJFinal = deltaJ;
-            srv.linearSolverFailure = linearSolverFailure;
-            return srv;
-        }
-
-
-            DesignVariable* Optimizer2::designVariable(size_t i)
-            {
-                SM_ASSERT_LT_DBG(Exception, i, _designVariables.size(), "index out of bounds");
-                return _designVariables[i];
-            }
-
-
-
-            size_t Optimizer2::numDesignVariables() const
-            {
-                return _designVariables.size();
-            }
-
-
-            double Optimizer2::applyStateUpdate()
-            {
-                // Apply the update to the dense state.
-                int startIdx = 0;
-                for (size_t i = 0; i < numDesignVariables(); i++) {
-                    DesignVariable* d = _designVariables[i];
-                    const int dbd = d->minimalDimensions();
-                    Eigen::VectorXd dxS = _dx.segment(startIdx, dbd);
-                    dxS *= d->scaling();
-                    d->update(&dxS[0], dbd);
-                    startIdx += dbd;
-                }
-                // Track the maximum delta
-                // \todo: should this be some other metric?
-                double deltaX = _dx.array().abs().maxCoeff();
-                return deltaX;
-            }
-
-
-
-
-
-            void Optimizer2::revertLastStateUpdate()
-            {
-                for (size_t i = 0; i < _designVariables.size(); i++) {
-                    _designVariables[i]->revertUpdate();
-                }
-            }
-
-
-            Optimizer2::Options& Optimizer2::options()
-            {
-                return _options;
-            }
-
-            void Optimizer2::setOptions(const Options& options) {
-              _options = options;
-            }
-
-            double Optimizer2::evaluateError(bool useMEstimator)
-            {
-              SM_ASSERT_TRUE(Exception, _solver.get() != NULL, "The solver is null");
-              _J = _solver->evaluateError(_options.nThreads, useMEstimator, &_callbackManager);
-              _callbackManager.issueCallback({callback::Occasion::COST_UPDATED, _J, _p_J});
-              return _J;
-            }
-
-
-            /// \brief return the reduced system dx
-            const Eigen::VectorXd& Optimizer2::dx() const
-            {
-                return _dx;
-            }
-
-            /// The value of the objective function.
-            double Optimizer2::J() const
-            {
-                return _J;
-            }
-
-            void Optimizer2::printTiming() const
-            {
-                sm::timing::Timing::print(std::cout);
-            }
-
-
-
-
-
-
-
-            void Optimizer2::checkProblemSetup()
-            {
-                // Check that all error terms are hooked up to design variables.
-            }
-
-
-
-            void Optimizer2::computeDiagonalCovariances(SparseBlockMatrix& outP, double lambda)
-            {
-                SM_THROW(Exception, "Broken");
-
-                std::vector<std::pair<int, int> > blockIndices;
-                for (size_t i = 0; i < _designVariables.size(); ++i) {
-                    blockIndices.push_back(std::make_pair(i, i));
-                }
-                computeCovarianceBlocks(blockIndices, outP, lambda);
-            }
-
-    void Optimizer2::computeCovarianceBlocks(const std::vector<std::pair<int, int> > & /* blockIndices */, SparseBlockMatrix& /* outP */, double /* lambda */)
-            {
-                SM_THROW(Exception, "Broken");
-
-            }
-
-
-    void Optimizer2::computeCovariances(SparseBlockMatrix& /* outP */, double /* lambda */)
-            {
-                SM_THROW(Exception, "Broken");
-
-            }
-
-        void Optimizer2::computeHessian(SparseBlockMatrix& outH, double lambda)
-            {
-
-              boost::shared_ptr<BlockCholeskyLinearSystemSolver> solver_sp;
-              solver_sp.reset(new BlockCholeskyLinearSystemSolver());
-              // True here for creating the diagonal conditioning.
-              solver_sp->initMatrixStructure(_designVariables, _errorTerms, true);
-
-              _options.verbose && std::cout << "Setting the diagonal conditioner to: " << lambda << ".\n";
-              evaluateError(false);
-              solver_sp->setConstantConditioner(lambda);
-              solver_sp->buildSystem(_options.nThreads, false);
-              solver_sp->copyHessian(outH);
-            }
-
-      const LinearSystemSolver * Optimizer2::getBaseSolver() const {
-          return _solver.get();
-      }
-
-
-
-        const Matrix * Optimizer2::getJacobian() const {
-            return _solver->Jacobian();
-        }
-
-        void Optimizer2::issueCallback(callback::Occasion occasion){
-          //TODO (HannesSommer) use ProceedInstruction value in the Optimizer
-          _callbackManager.issueCallback({occasion, _J, 0});
-        }
-
-        } // namespace backend
-    } // namespace aslam
+#include <aslam/backend/Optimizer2.hpp>
+// std::partial_sum
+#include <numeric>
+#include <aslam/backend/ErrorTerm.hpp>
+// M.inverse()
+#include <Eigen/Dense>
+#include <sm/eigen/assert_macros.hpp>
+#include <sparse_block_matrix/linear_solver_dense.h>
+#include <sparse_block_matrix/linear_solver_cholmod.h>
+#ifndef QRSOLVER_DISABLED
+#include <sparse_block_matrix/linear_solver_spqr.h>
+#include <aslam/backend/SparseQrLinearSystemSolver.hpp>
+#endif
+#include <aslam/backend/sparse_matrix_functions.hpp>
+#include <aslam/backend/BlockCholeskyLinearSystemSolver.hpp>
+#include <aslam/backend/SparseCholeskyLinearSystemSolver.hpp>
+#include <aslam/backend/DenseQrLinearSystemSolver.hpp>
+#include <sm/PropertyTree.hpp>
+
+
+namespace aslam {
+    namespace backend {
+
+
+        Optimizer2::Optimizer2(const Options& options) :
+            _options(options)
+        {
+            initializeLinearSolver();
+            initializeTrustRegionPolicy();
+        }
+
+        Optimizer2::Optimizer2(const sm::PropertyTree& config, boost::shared_ptr<LinearSystemSolver> linearSystemSolver, boost::shared_ptr<TrustRegionPolicy> trustRegionPolicy) {
+          Options options;
+          options.convergenceDeltaJ = config.getDouble("convergenceDeltaJ", options.convergenceDeltaJ);
+          options.convergenceDeltaX = config.getDouble("convergenceDeltaX", options.convergenceDeltaX);
+          options.maxIterations = config.getInt("maxIterations", options.maxIterations);
+          options.doSchurComplement = config.getBool("doSchurComplement", options.doSchurComplement);
+          options.verbose = config.getBool("verbose", options.verbose);
+          options.linearSolverMaximumFails = config.getInt("linearSolverMaximumFails", options.linearSolverMaximumFails);
+          options.nThreads = config.getInt("nThreads", options.nThreads);
+          options.linearSystemSolver = linearSystemSolver;
+          options.trustRegionPolicy = trustRegionPolicy;
+          _options = options;
+          initializeLinearSolver();
+          initializeTrustRegionPolicy();
+          // USING C++11 would allow to do constructor delegation and more elegant code, i.e., directly call the upper constructor
+        }
+
+        Optimizer2::~Optimizer2()
+        {
+        }
+
+
+        /// \brief Set up to work on the optimization problem.
+        void Optimizer2::setProblem(boost::shared_ptr<OptimizationProblemBase> problem)
+        {
+            _problem = problem;
+        }
+
+        void Optimizer2::initializeTrustRegionPolicy()
+        {
+          if( !_options.trustRegionPolicy ) {
+            _options.verbose && std::cout << "No trust region policy set in the options. Defaulting to levenberg_marquardt\n";
+            _trustRegionPolicy.reset( new LevenbergMarquardtTrustRegionPolicy() );
+          } else {
+            _trustRegionPolicy = _options.trustRegionPolicy;
+          }
+
+
+          // \todo remove this check when the sparse qr solver supports an augmented diagonal
+          if(_solver->name() == "sparse_qr" && _trustRegionPolicy->name() == "levenberg_marquardt") {
+            _options.verbose && std::cout << "The sparse_qr solver is not compatible with levenberg_marquardt. Changing to the dog_leg trust region policy\n";
+            _trustRegionPolicy.reset( new DogLegTrustRegionPolicy() );
+          }
+
+          _options.verbose && std::cout << "Using the " << _trustRegionPolicy->name() << " trust region policy\n";
+
+        }
+
+
+        void Optimizer2::initializeLinearSolver()
+        {
+          if( ! _options.linearSystemSolver ) {
+            _options.verbose && std::cout << "No linear system solver set in the options. Defaulting to the sparse_cholesky solver\n";
+            _solver.reset(new SparseCholeskyLinearSystemSolver());
+          } else {
+            _solver = _options.linearSystemSolver;
+          }
+
+          _options.verbose && std::cout << "Using the " << _solver->name() << " linear system solver\n";
+        }
+
+        /// \brief initialize the optimizer to run on an optimization problem.
+        ///        This should be called before calling optimize()
+        void Optimizer2::initialize()
+        {
+          initializeLinearSolver();
+          initializeTrustRegionPolicy();
+
+          SM_ASSERT_FALSE(Exception, _problem.get() == NULL, "No optimization problem has been set");
+            _options.verbose && std::cout << "Initializing\n";
+            Timer init("Optimizer2: Initialize Total");
+            _designVariables.clear();
+            _designVariables.reserve(_problem->numDesignVariables());
+            _errorTerms.clear();
+            _errorTerms.reserve(_problem->numErrorTerms());
+            Timer initDv("Optimizer2: Initialize---Design Variables");
+            // Run through all design variables adding active ones to an active list.
+            // std::cout << "dvloop 1\n";
+            for (size_t i = 0; i < _problem->numDesignVariables(); ++i) {
+                DesignVariable* dv = _problem->designVariable(i);
+                if (dv->isActive())
+                    _designVariables.push_back(dv);
+            }
+            SM_ASSERT_FALSE(Exception, _designVariables.empty(), "It is illegal to run the optimizer with all marginalized design variables.");
+            // Assign block indices to the design variables.
+            // "blocks" will hold the structure of the left-hand-side of Gauss-Newton
+            int columnBase = 0;
+            // std::cout << "dvloop 2\n";
+            for (size_t i = 0; i < _designVariables.size(); ++i) {
+                _designVariables[i]->setBlockIndex(i);
+                _designVariables[i]->setColumnBase(columnBase);
+                columnBase += _designVariables[i]->minimalDimensions();
+            }
+            initDv.stop();
+            Timer initEt("Optimizer2: Initialize---Error Terms");
+            // Get all of the error terms that work on these design variables.
+            int dim = 0;
+            // std::cout << "eloop 1\n";
+            for (unsigned i = 0; i < _problem->numErrorTerms(); ++i) {
+                ErrorTerm* e = _problem->errorTerm(i);
+                _errorTerms.push_back(e);
+                e->setRowBase(dim);
+                dim += e->dimension();
+            }
+            initEt.stop();
+            SM_ASSERT_FALSE(Exception, _errorTerms.empty(), "It is illegal to run the optimizer with no error terms.");
+            Timer initMx("Optimizer2: Initialize---Matrices");
+            // Set up the block matrix structure.
+            // std::cout << "init structure\n";
+            //      initializeLinearSolver();
+            _solver->initMatrixStructure(_designVariables, _errorTerms, _trustRegionPolicy->requiresAugmentedDiagonal());
+            initMx.stop();
+            _options.verbose && std::cout << "Optimization problem initialized with " << _designVariables.size() << " design variables and " << _errorTerms.size() << " error terms\n";
+            // \todo Say how big the problem is.
+            _options.verbose && std::cout << "The Jacobian matrix is " << dim << " x " << columnBase << std::endl;
+
+
+            // \todo initialize the trust region stuff.
+
+        }
+
+
+        /*
+        // returns true of stop!
+        bool Optimizer2::evaluateStoppingCriterion(int iterations)
+        {
+
+        // as we have analytic Jacobians we can assume the precision to be:
+        double epsilon = std::numeric_limits<double>::epsilon();
+
+        double x_norm = ...;
+
+        // the gradient: is simply the right hand side of GN:
+        double grad_norm = _rhs.norm();
+        double abs_J = fabs(_J);
+
+        // the first condition:
+        bool crit1 = grad_norm < sqrt(epsilon) * (1 + abs_J);
+
+        bool crit2 = _dx.norm() < sqrt(epsilon) * (1 + x_norm);
+
+        bool crit3 = fabs(_J - _p_J) < epsilon * (1 + abs_J);
+
+        bool crit4 = iterations < _options.maxIterations;
+
+        return (crit1 && crit2 && crit3) || crit4;
+
+        }*/
+
+
+
+        SolutionReturnValue Optimizer2::optimize()
+        {
+            Timer timeErr("Optimizer2: evaluate error", true);
+            Timer timeSchur("Optimizer2: Schur complement", true);
+            Timer timeBackSub("Optimizer2: Back substitution", true);
+            Timer timeSolve("Optimizer2: Build and solve linear system", true);
+            // Select the design variables and (eventually) the error terms involved in the optimization.
+            initialize();
+            SolutionReturnValue srv;
+            _p_J = -1.0;
+
+            //std::cout << "Evaluate error for the first time\n";
+            // This sets _J
+            timeErr.start();
+            evaluateError(true);
+            timeErr.stop();
+            _p_J = _J;
+            srv.JStart = _p_J;
+            // *** while not done
+            _options.verbose && std::cout << "[" << srv.iterations << ".0]: J: " << _J << std::endl;
+            // Set up the estimation problem.
+            double deltaX = _options.convergenceDeltaX + 1.0;
+            double deltaJ = _options.convergenceDeltaJ + 1.0;
+            bool previousIterationFailed = false;
+            bool linearSolverFailure = false;
+
+            SM_ASSERT_TRUE(Exception, _solver.get() != NULL, "The solver is null");
+            _trustRegionPolicy->setSolver(_solver);
+            _trustRegionPolicy->optimizationStarting(_J);
+
+            issueCallback(callback::Occasion::OPTIMIZATION_INITIALIZED);
+
+            // Loop until convergence
+            while (srv.iterations <  _options.maxIterations &&
+                   srv.failedIterations < _options.maxIterations &&
+                   ((deltaX > _options.convergenceDeltaX &&
+                     fabs(deltaJ) > _options.convergenceDeltaJ) ||
+                    linearSolverFailure)) {
+
+                timeSolve.start();
+                bool solutionSuccess = _trustRegionPolicy->solveSystem(_J, previousIterationFailed, _options.nThreads, _dx);
+                timeSolve.stop();
+                issueCallback(callback::Occasion::LINEAR_SYSTEM_SOLVED);
+
+                if (!solutionSuccess) {
+                    _options.verbose && std::cout << "[WARNING] System solution failed\n";
+                    previousIterationFailed = true;
+                    linearSolverFailure = true;
+                    srv.failedIterations++;
+                } else {
+                    /// Apply the state update. _A, _b, _dx, and _H are passed in implicitly.
+                    timeBackSub.start();
+                    deltaX = applyStateUpdate();
+                    timeBackSub.stop();
+                    issueCallback(callback::Occasion::DESIGN_VARIABLES_UPDATED);
+                    // This sets _J
+                    timeErr.start();
+                    evaluateError(true);
+                    timeErr.stop();
+                    deltaJ = _p_J - _J;
+                    // This was a regression.
+                    if( _trustRegionPolicy->revertOnFailure() )
+                    {
+                        if(deltaJ < 0.0)
+                        {
+                            _options.verbose && std::cout << "Last step was a regression. Reverting\n";
+                            revertLastStateUpdate();
+                            srv.failedIterations++;
+                            previousIterationFailed = true;
+                        }
+                        else
+                        {
+                            _p_J = _J;
+                            previousIterationFailed = false;
+                        }
+                    }
+                    else
+                    {
+                        _p_J = _J;
+                    }
+                    srv.iterations++;
+
+                    _options.verbose && std::cout << "[" << srv.iterations << "]: J: " << _J << ", dJ: " << deltaJ << ", deltaX: " << deltaX << ", ";
+                    _options.verbose && _trustRegionPolicy->printState(std::cout);
+                    _options.verbose && std::cout << std::endl;
+                } // if the linear solver failed / else
+            }
+
+            srv.JFinal = _p_J;
+            srv.dXFinal = deltaX;
+            srv.dJFinal = deltaJ;
+            srv.linearSolverFailure = linearSolverFailure;
+            return srv;
+        }
+
+
+            DesignVariable* Optimizer2::designVariable(size_t i)
+            {
+                SM_ASSERT_LT_DBG(Exception, i, _designVariables.size(), "index out of bounds");
+                return _designVariables[i];
+            }
+
+
+
+            size_t Optimizer2::numDesignVariables() const
+            {
+                return _designVariables.size();
+            }
+
+
+            double Optimizer2::applyStateUpdate()
+            {
+                // Apply the update to the dense state.
+                int startIdx = 0;
+                for (size_t i = 0; i < numDesignVariables(); i++) {
+                    DesignVariable* d = _designVariables[i];
+                    const int dbd = d->minimalDimensions();
+                    Eigen::VectorXd dxS = _dx.segment(startIdx, dbd);
+                    dxS *= d->scaling();
+                    d->update(&dxS[0], dbd);
+                    startIdx += dbd;
+                }
+                // Track the maximum delta
+                // \todo: should this be some other metric?
+                double deltaX = _dx.array().abs().maxCoeff();
+                return deltaX;
+            }
+
+
+
+
+
+            void Optimizer2::revertLastStateUpdate()
+            {
+                for (size_t i = 0; i < _designVariables.size(); i++) {
+                    _designVariables[i]->revertUpdate();
+                }
+            }
+
+
+            Optimizer2::Options& Optimizer2::options()
+            {
+                return _options;
+            }
+
+            void Optimizer2::setOptions(const Options& options) {
+              _options = options;
+            }
+
+            double Optimizer2::evaluateError(bool useMEstimator)
+            {
+              SM_ASSERT_TRUE(Exception, _solver.get() != NULL, "The solver is null");
+              _J = _solver->evaluateError(_options.nThreads, useMEstimator, &_callbackManager);
+              _callbackManager.issueCallback({callback::Occasion::COST_UPDATED, _J, _p_J});
+              return _J;
+            }
+
+
+            /// \brief return the reduced system dx
+            const Eigen::VectorXd& Optimizer2::dx() const
+            {
+                return _dx;
+            }
+
+            /// The value of the objective function.
+            double Optimizer2::J() const
+            {
+                return _J;
+            }
+
+            void Optimizer2::printTiming() const
+            {
+                sm::timing::Timing::print(std::cout);
+            }
+
+
+
+
+
+
+
+            void Optimizer2::checkProblemSetup()
+            {
+                // Check that all error terms are hooked up to design variables.
+            }
+
+
+
+            void Optimizer2::computeDiagonalCovariances(SparseBlockMatrix& outP, double lambda)
+            {
+                SM_THROW(Exception, "Broken");
+
+                std::vector<std::pair<int, int> > blockIndices;
+                for (size_t i = 0; i < _designVariables.size(); ++i) {
+                    blockIndices.push_back(std::make_pair(i, i));
+                }
+                computeCovarianceBlocks(blockIndices, outP, lambda);
+            }
+
+    void Optimizer2::computeCovarianceBlocks(const std::vector<std::pair<int, int> > & /* blockIndices */, SparseBlockMatrix& /* outP */, double /* lambda */)
+            {
+                SM_THROW(Exception, "Broken");
+
+            }
+
+
+    void Optimizer2::computeCovariances(SparseBlockMatrix& /* outP */, double /* lambda */)
+            {
+                SM_THROW(Exception, "Broken");
+
+            }
+
+        void Optimizer2::computeHessian(SparseBlockMatrix& outH, double lambda)
+            {
+
+              boost::shared_ptr<BlockCholeskyLinearSystemSolver> solver_sp;
+              solver_sp.reset(new BlockCholeskyLinearSystemSolver());
+              // True here for creating the diagonal conditioning.
+              solver_sp->initMatrixStructure(_designVariables, _errorTerms, true);
+
+              _options.verbose && std::cout << "Setting the diagonal conditioner to: " << lambda << ".\n";
+              evaluateError(false);
+              solver_sp->setConstantConditioner(lambda);
+              solver_sp->buildSystem(_options.nThreads, false);
+              solver_sp->copyHessian(outH);
+            }
+
+      const LinearSystemSolver * Optimizer2::getBaseSolver() const {
+          return _solver.get();
+      }
+
+
+
+        const Matrix * Optimizer2::getJacobian() const {
+            return _solver->Jacobian();
+        }
+
+        void Optimizer2::issueCallback(callback::Occasion occasion){
+          //TODO (HannesSommer) use ProceedInstruction value in the Optimizer
+          _callbackManager.issueCallback({occasion, _J, 0});
+        }
+
+        } // namespace backend
+    } // namespace aslam